--- conflicted
+++ resolved
@@ -91,14 +91,8 @@
     )
     for track in tracking_result.tracks:
         if retrack:
-<<<<<<< HEAD
-            # api seems to complain otherwise
-            if "thumbnail" in track and track["thumbnail"] is None:
-                del track["thumbnail"]
-=======
             # if "thumbnail" in track:
             # del track["thumbnail"]
->>>>>>> 88856213
             if len(track["positions"]) == 0:
                 api.archive_track(recording, track)
             else:
