--- conflicted
+++ resolved
@@ -90,13 +90,7 @@
         temp_dir=conf.temp_dir,
     )
     logger.info("tracking %s", recording["filename"])
-<<<<<<< HEAD
-    tracking_info = run_command(
-        command, logger, recording["filename"], conf.subprocess_timeout
-    )
-=======
     tracking_info = run_command(command, recording["filename"], conf.subprocess_timeout)
->>>>>>> b8836124
     format_track_data(tracking_info["tracks"])
     algorithm_id = api.get_algorithm_id(tracking_info["algorithm"])
 
@@ -167,11 +161,7 @@
         temp_dir=conf.temp_dir,
     )
     logger.info("Classifying %s with command %s", file, command)
-<<<<<<< HEAD
-    classify_info = run_command(command, logger, file, conf.subprocess_timeout)
-=======
     classify_info = run_command(command, file, conf.subprocess_timeout)
->>>>>>> b8836124
 
     format_track_data(classify_info["tracks"])
     tracks = []
@@ -198,11 +188,7 @@
     return data
 
 
-<<<<<<< HEAD
-def run_command(command, logger, filename, timeout=None):
-=======
 def run_command(command, filename, timeout=None):
->>>>>>> b8836124
     with HandleCalledProcessError():
         proc = subprocess.run(
             command,
