--- conflicted
+++ resolved
@@ -32,8 +32,6 @@
 import subprocess
 import argparse
 
-import argparse
-
 SLEEP_SECS = 2
 
 logger = logs.master_logger()
@@ -45,7 +43,6 @@
     return parser.parse_args()
 
 
-<<<<<<< HEAD
 def run_command(cmd):
     with HandleCalledProcessError():
         proc = subprocess.run(
@@ -79,8 +76,6 @@
     logger.info("Started docker container %s", config.classify_image)
 
 
-=======
->>>>>>> 1b7a4ccd
 def main():
     args = parse_args()
     conf = processing.Config.load(args.config_file)
@@ -88,14 +83,7 @@
     Processor.conf = conf
     Processor.log_q = logs.init_master()
     Processor.api = API(conf.api_url, conf.user, conf.password, logger)
-<<<<<<< HEAD
-    run_thermal_docker(conf)
-    temp_dir = Path(conf.temp_dir)
-    temp_dir.mkdir(exist_ok=True, parents=True)
-    # return
-=======
-
->>>>>>> 1b7a4ccd
+
     processors = Processors()
     processors.add(
         "audio",
